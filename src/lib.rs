mod backend;
mod containers;
mod encoding;

<<<<<<< HEAD
pub use backend::{StorageBackend, StorageIterableBackend, StorageRevIterableBackend};
pub use encoding::{DecodableWith, EncodableWith, Encoding};
=======
pub use encoding::{DecodableWith, DecodableWithImpl, EncodableWith, EncodableWithImpl, Encoding};

#[cfg(test)]
mod tests {
    // TODO: the reliance on cosmwasm_std is temporary - this should be replaced with our own mocks
    use cosmwasm_std::testing::MockStorage;

    use crate::backend::{
        StorageBackend as _, StorageIterableBackend as _, StorageRevIterableBackend as _,
    };

    #[test]
    fn foo() {
        let mut storage = MockStorage::new();

        storage.set(b"foo", b"bar");
        storage.set(b"baz", b"bax");
        assert_eq!(storage.get(b"foo").unwrap(), b"bar");

        assert!(storage.has(b"foo"));
        assert!(!storage.has(b"foobar"));

        assert_eq!(
            storage.keys(None, None).collect::<Vec<_>>(),
            vec![b"baz", b"foo"],
        );
        assert_eq!(
            storage.rev_keys(None, None).collect::<Vec<_>>(),
            vec![b"foo", b"baz"],
        );

        storage.remove(b"foo");
        assert!(!storage.has(b"foo"));
        assert_eq!(storage.get(b"foo"), None);
    }
}
>>>>>>> c5348d43
<|MERGE_RESOLUTION|>--- conflicted
+++ resolved
@@ -2,44 +2,5 @@
 mod containers;
 mod encoding;
 
-<<<<<<< HEAD
 pub use backend::{StorageBackend, StorageIterableBackend, StorageRevIterableBackend};
-pub use encoding::{DecodableWith, EncodableWith, Encoding};
-=======
-pub use encoding::{DecodableWith, DecodableWithImpl, EncodableWith, EncodableWithImpl, Encoding};
-
-#[cfg(test)]
-mod tests {
-    // TODO: the reliance on cosmwasm_std is temporary - this should be replaced with our own mocks
-    use cosmwasm_std::testing::MockStorage;
-
-    use crate::backend::{
-        StorageBackend as _, StorageIterableBackend as _, StorageRevIterableBackend as _,
-    };
-
-    #[test]
-    fn foo() {
-        let mut storage = MockStorage::new();
-
-        storage.set(b"foo", b"bar");
-        storage.set(b"baz", b"bax");
-        assert_eq!(storage.get(b"foo").unwrap(), b"bar");
-
-        assert!(storage.has(b"foo"));
-        assert!(!storage.has(b"foobar"));
-
-        assert_eq!(
-            storage.keys(None, None).collect::<Vec<_>>(),
-            vec![b"baz", b"foo"],
-        );
-        assert_eq!(
-            storage.rev_keys(None, None).collect::<Vec<_>>(),
-            vec![b"foo", b"baz"],
-        );
-
-        storage.remove(b"foo");
-        assert!(!storage.has(b"foo"));
-        assert_eq!(storage.get(b"foo"), None);
-    }
-}
->>>>>>> c5348d43
+pub use encoding::{DecodableWith, DecodableWithImpl, EncodableWith, EncodableWithImpl, Encoding};